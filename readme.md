--- conflicted
+++ resolved
@@ -1,10 +1,6 @@
 # Blazor - Get your Data out of Your Components
 
-<<<<<<< HEAD
 This article takes the standard Blazor template and demonstrates how to move data and it's management out of the UI.  There are many questions posted on forums and sites by programmers were the root cause of their problem is trying to manage data within the UI.  The quick answer to many is a bit more inter component wiring to patch it together, but fundimentally the design is flawed.  Add a bit more functionality and it all breaks again.
-=======
-I've written this article because I see many questions asked on various forums and sites were the root cause is trying to manage data within UI components.  The symptoms can often be fixed by adding a bit more wiring, but fundimentally such a design is flawed.  Adding functionality will break it again.
->>>>>>> 800789bb
 
 Here's a typical example:
 
@@ -15,15 +11,9 @@
     => forecasts = await ForecastService.GetForecastAsync(DateTime.Now);
 ```
 
-<<<<<<< HEAD
 Recognise this block of code?  It comes directly from `FetchData` in the Blazor templates.  It's Microsoft distributed code, which gives it a stamp of approval it doesn't really deserve.
 
 I've tried to keep things as simple as possible in the article.  The code is *For Demo Purposes*: it's not full production code.  I've left out complexity that would make it more difficult to read and understand.  Read my footnote in the Appendix for more information on the kind of stuff that's missing.
-=======
-Recognise this block of code?  It comes directly from `FetchData` in the Blazor template.  It's Microsoft distributed code, which gives it a stamp of approval it doesn't deserve.
-
-So what should it look like?  I keep things simple in this article.  The code is *For Demo Purposes*: it's not full production code because I've left out stuff that adds complexity and makes it more difficult to read and understand.  Read my footnote in the Appendix for more information on what's missing.
->>>>>>> 800789bb
 
 ## Repository
 
@@ -31,11 +21,7 @@
 
 ## Starting Point
 
-<<<<<<< HEAD
 The starting solution for the code is the standard Blazor Server template.  I can keep the code simpler in Server, and debugging is quicker and easier.   Note that the solution is implemented with `Nullable` enabled. 
-=======
-The starting solution for the code is the standard Blazor Server template.  I use Server because again it simpler to implement and debugging is much quicker.  The solution is implemented with `Nullable` enabled. 
->>>>>>> 800789bb
 
 ## The Solution
 
@@ -45,11 +31,7 @@
 UI <=> View Service <=> Data Service <=> Data Store
 ```
 
-<<<<<<< HEAD
 The WASM your data pipeline whould look like this:
-=======
-The WASM data pipeline looks like this:
->>>>>>> 800789bb
 
 ```text
 UI <=> View Service <=> API Data Service <=> [Network] <=> Controller <=> Server Data Service <=> Data Store
